# Copyright (c) 2021 - present / Neuralmagic, Inc. All Rights Reserved.
#
# Licensed under the Apache License, Version 2.0 (the "License");
# you may not use this file except in compliance with the License.
# You may obtain a copy of the License at
#
#    http://www.apache.org/licenses/LICENSE-2.0
#
# Unless required by applicable law or agreed to in writing,
# software distributed under the License is distributed on an "AS IS" BASIS,
# WITHOUT WARRANTIES OR CONDITIONS OF ANY KIND, either express or implied.
# See the License for the specific language governing permissions and
# limitations under the License.


import copy
import logging
import os
import re
import shutil
import warnings
from collections import defaultdict
from pathlib import Path
from typing import Any, Callable, Dict, List, Optional, Set, Tuple, Union

from sparsezoo.api.graphql import GraphQLAPI
from sparsezoo.model.result_utils import (
    ModelResult,
    ThroughputResults,
    ValidationResult,
)
from sparsezoo.objects import Directory, File, NumpyDirectory
from sparsezoo.utils import BASE_API_URL, convert_to_bool, save_numpy


__all__ = [
    "restructure_request_json",
    "fetch_from_request_json",
    "setup_model",
    "load_files_from_stub",
    "load_files_from_directory",
    "ZOO_STUB_PREFIX",
    "SAVE_DIR",
    "COMPRESSED_FILE_NAME",
    "get_model_metadata_from_stub",
]

ALLOWED_FILE_TYPES = {
    "originals",
    "recipe",
    "onnx",
    "labels",
    "card",
    "inputs",
    "training",
    "deployment",
    "benchmarking",
    "outputs",
    "onnx_gz",
}

_LOGGER = logging.getLogger(__name__)

ZOO_STUB_PREFIX = "zoo:"
CACHE_DIR = os.path.expanduser(os.path.join("~", ".cache", "sparsezoo"))
SAVE_DIR = os.getenv("SPARSEZOO_MODELS_PATH", CACHE_DIR)
COMPRESSED_FILE_NAME = "model.onnx.tar.gz"

STUB_V1_REGEX_EXPR = (
    r"^(zoo:)?"
    r"(?P<domain>[\.A-z0-9_]+)"
    r"/(?P<sub_domain>[\.A-z0-9_]+)"
    r"/(?P<architecture>[\.A-z0-9_]+)(-(?P<sub_architecture>[\.A-z0-9_]+))?"
    r"/(?P<framework>[\.A-z0-9_]+)"
    r"/(?P<repo>[\.A-z0-9_]+)"
    r"/(?P<dataset>[\.A-z0-9_]+)(-(?P<training_scheme>[\.A-z0-9_]+))?"
    r"/(?P<sparse_tag>[\.A-z0-9_-]+)"
)

STUB_V2_REGEX_EXPR = (
    r"^(zoo:)?"
    r"(?P<architecture>[\.A-z0-9_]+)"
    r"(-(?P<sub_architecture>[\.A-z0-9_]+))?"
    r"-(?P<source_dataset>[\.A-z0-9_]+)"
    r"(-(?P<training_dataset>[\.A-z0-9_]+))?"
    r"-(?P<sparse_tag>[\.A-z0-9_]+)"
)


def load_files_from_directory(directory_path: str) -> List[Dict[str, Any]]:
    """
    :param directory_path: a path to the directory,
        that contains model files in the expected structure
    :return list of file dictionaries
    """
    display_names = os.listdir(directory_path)
    if not display_names:
        raise ValueError(
            "The directory path is empty. "
            "Check whether the indicated directory exists."
        )
    files = [
        dict(display_name=display_name, path=os.path.join(directory_path, display_name))
        for display_name in display_names
    ]
    return files


def load_files_from_stub(
    stub: str,
    valid_params: Optional[List[str]] = None,
<<<<<<< HEAD
) -> Dict[str, Any]:
=======
) -> Optional[
    Tuple[List[Dict[str, Any]], str, Dict[str, str], Dict[str, List[ModelResult]], int]
]:
>>>>>>> 6531f366
    """
    :param stub: the SparseZoo stub path to the model (optionally
        may include string arguments)
    :param valid_params: list of expected parameter names to be encoded in the
        stub. Will raise a warning if any unexpected param names are given. Leave
        as None to not raise any warnings. Default is None
    :param force_token_refresh: True to refresh the auth token, False otherwise
    :return: The tuple of
        - list of file dictionaries
        - model_id (from the server)
        - parsed param dictionary
        - validation results dictionary
        - compressed model size in bytes
    """
    params = None
    if isinstance(stub, str):
        stub, params = parse_zoo_stub(stub=stub, valid_params=valid_params)
    _LOGGER.debug(f"load_files_from_stub: calling  files from {stub}")

    arguments = get_model_metadata_from_stub(stub)

    api = GraphQLAPI()

    models = api.fetch(
        operation_body="models",
        arguments=arguments,
        fields=[
            "model_id",
            "model_onnx_size_compressed_bytes",
            "repo_name",
            "repo_namespace",
            "files",
            "benchmark_results",
            "training_results",
        ],
    )

    matching_models = len(models)
    if matching_models == 0:
        raise ValueError(
            f"No matching models found with stub: {stub}." "Please try another stub"
        )
    if matching_models > 1:
        logging.warning(
            f"{len(models)} found from the stub: {stub}"
            "Using the first model to obtain metadata."
            "Proceed with caution"
        )

    if matching_models:
        model = models[0]

        model_id = model["model_id"]
        repo_namespace = model["repo_namespace"]
        repo_name = model["repo_name"]

        files = model.get("files")
        include_file_download_url(files)
        files = restructure_request_json(request_json=files)

        if params is not None:
            files = filter_files(files=files, params=params)

        training_results = model.get("training_results")

        benchmark_results = model.get("benchmark_results")

        model_onnx_size_compressed_bytes = model.get("model_onnx_size_compressed_bytes")

        throughput_results = [
            ThroughputResults(**benchmark_result)
            for benchmark_result in benchmark_results
        ]
        validation_results = [
            ValidationResult(**training_result) for training_result in training_results
        ]

        results: Dict[str, List[ModelResult]] = defaultdict(list)
        results["validation"] = validation_results
        results["throughput"] = throughput_results

        return {
            "files": files,
            "model_id": model_id,
            "params": params,
            "results": results,
            "model_onnx_size_compressed_bytes": model_onnx_size_compressed_bytes,
            "repo_name": repo_name,
            "repo_namespace": repo_namespace,
        }

    _LOGGER.warning(f"load_files_from_stub: No models found with the stub:{stub}")


def filter_files(
    files: List[Dict[str, Any]], params: Dict[str, str]
) -> List[Dict[str, Any]]:
    """
    Use the `params` to extract only the relevant files from `files`

    :param files: a list of file dictionaries
    :param params: a dictionary with filtering parameters
    :return a filtered `files` object
    """
    available_params = set(params.keys())
    files_filtered = []
    num_recipe_file_dicts = 0
    for file_dict in files:
        if "recipe" in available_params and file_dict["file_type"] == "recipe":
            expected_recipe_name = params["recipe"]
            if not file_dict["display_name"].startswith(
                "recipe_" + expected_recipe_name
            ):
                continue
            else:
                num_recipe_file_dicts += 1
        if "checkpoint" in available_params and file_dict["file_type"] == "training":
            pass

        if "deployment" in available_params and file_dict["file_type"] == "deployment":
            pass

        files_filtered.append(file_dict)

    if not files_filtered:
        raise ValueError("No files found - the list of files is empty!")

    if num_recipe_file_dicts >= 2:
        recipe_names = set()
        for file_dict in files_filtered:
            if file_dict["file_type"] == "recipe":
                recipe_names.add(file_dict["display_name"])
        if len(recipe_names) > 1:
            raise ValueError(
                f"Found multiple recipes: {recipe_names}, "
                f"for the string argument {expected_recipe_name}"
            )

    return files_filtered


def parse_zoo_stub(
    stub: str, valid_params: Optional[List[str]] = None
) -> Tuple[str, Dict[str, str]]:
    """
    :param stub: A SparseZoo model stub. i.e. 'model/stub/path',
        'zoo:model/stub/path', 'zoo:model/stub/path?param1=value1&param2=value2'
    :param valid_params: list of expected parameter names to be encoded in the
        stub. Will raise a warning if any unexpected param names are given. Leave
        as None to not raise any warnings. Default is None
    :return: the parsed base stub and a dictionary of parameter names and their values
    """
    # strip optional zoo stub prefix
    if stub.startswith(ZOO_STUB_PREFIX):
        stub = stub[len(ZOO_STUB_PREFIX) :]

    if "?" not in stub:
        return stub, {}

    stub_parts = stub.split("?")
    if len(stub_parts) > 2:
        raise ValueError(
            "Invalid SparseZoo stub, query string must be preceded by only one '?'"
            f"given {stub}"
        )
    stub, params = stub_parts
    params = dict(param.split("=") for param in params.split("&"))

    if valid_params is not None and any(param not in valid_params for param in params):
        warnings.warn(
            f"Invalid query string for stub {stub} valid params include {valid_params},"
            f" given {list(params.keys())}"
        )

    return stub, params


def save_outputs_to_tar(
    sample_inputs: NumpyDirectory, iterator: Callable, engine_type: str
):
    """
    Save the output from the `engine_type` engine, conditioned on the sample_inputs.
    The output is fetched from the iterator.
    The outputs will be saved in the same directory as sample_inputs in the
    corresponding structure.
    The outputs by default will be saved as tar.gz file.
    :param sample_inputs: Sample inputs directory
    :param iterator: Iterator that contains sample outputs
    :param engine_type: Inference engine name e.g. `deepsparse` or `onnxruntime`
    """
    output_files = []

    path = os.path.join(
        os.path.dirname(sample_inputs.path),
        f"sample_outputs_{engine_type}",
    )
    if not os.path.exists(path):
        os.mkdir(path)

    for input_file, output in zip(sample_inputs.files, iterator()):
        # if input's name is `inp-XXXX.npz`
        # output's name should be `out-XXXX.npz`
        name = input_file.name.replace("inp", "out")
        # we need to remove `.npz`, this is
        # required by save_numpy() function
        save_numpy(array=output, export_dir=path, name=Path(name).stem)
        output_files.append(File(name=name, path=os.path.join(path, name)))

    output_directory = NumpyDirectory(
        name=os.path.basename(path), path=path, files=output_files
    )
    output_directory.gzip()


def restructure_request_json(
    request_json: Union[Dict[str, Any], List[Dict[str, Any]]],
    allowed_file_types: Set = ALLOWED_FILE_TYPES,
) -> List[Dict[str, Any]]:
    """
    Takes the legacy API response and restructures it, so that the output is
    compatible with the structure of Model.

    :params files: data structure describing the
        files in the Model (output from NeuralMagic API).
    :params allowed_file_types: a set of `file_types`,
        that will not be filtered out during restructuring
    :return: restructured files
    """
    # create `training` folder
    training_dicts_list = fetch_from_request_json(
        request_json, "file_type", "framework"
    )
    for (idx, training_file_dict) in training_dicts_list:
        training_file_dict["file_type"] = "training"
        request_json[idx] = training_file_dict

    # create `deployment` folder
    onnx_model_dict_list = fetch_from_request_json(
        request_json, "display_name", "model.onnx"
    )
    onnx_model_dict_list = [onnx_model_dict_list[0]]
    assert len(onnx_model_dict_list) == 1
    _, onnx_model_file_dict = copy.copy(onnx_model_dict_list[0])
    onnx_model_file_dict["file_type"] = "deployment"
    request_json.append(onnx_model_file_dict)

    training_file_names = [
        file_dict["display_name"]
        for idx, file_dict in fetch_from_request_json(
            request_json, "file_type", "training"
        )
    ]
    # if NLP model,
    # add `config.json`,`tokenizer.json`,`tokenizer_config.json` to `deployment`
    nlp_deployment_files = {"config.json", "tokenizer.json", "tokenizer_config.json"}
    nlp_folder = nlp_deployment_files.issubset(set(training_file_names))

    if nlp_folder:
        for file_name in nlp_deployment_files:
            file_dict_training_list = fetch_from_request_json(
                request_json, "display_name", file_name
            )
            assert len(file_dict_training_list) == 1
            _, file_dict_training = file_dict_training_list[0]
            file_dict_deployment = copy.copy(file_dict_training)
            file_dict_deployment["file_type"] = "deployment"
            request_json.append(file_dict_deployment)

    # create recipes
    recipe_dicts_list = fetch_from_request_json(request_json, "file_type", "recipe")
    for (idx, file_dict) in recipe_dicts_list:
        display_name = file_dict["display_name"]
        # make sure that recipe name has a
        # format `recipe_{...}`.
        prefix = "recipe_"
        if not display_name.startswith(prefix):
            display_name = prefix + display_name
            file_dict["display_name"] = display_name
            request_json[idx] = file_dict

    # restructure inputs/labels/originals/outputs directories
    # use `sample-inputs.tar.gz` to simulate non-existent directories

    files_to_create = [
        "sample_inputs.tar.gz",
        "sample_labels.tar.gz",
        "sample_originals.tar.gz",
        "sample_outputs.tar.gz",
    ]
    types = ["inputs", "labels", "originals", "outputs"]
    for file_name, type in zip(files_to_create, types):
        data = fetch_from_request_json(
            request_json, "display_name", file_name.replace("_", "-")
        )
        if len(data) == 1:
            # file present but needs
            # restructuring
            idx, file_dict = data[0]
            file_dict["display_name"] = file_name
            file_dict["file_type"] = type
            request_json[idx] = file_dict

    # remove all undesired or duplicate files
    request_json = [
        file_dict
        for file_dict in request_json
        if file_dict["file_type"] in allowed_file_types
    ]

    return request_json


def fetch_from_request_json(
    request_json: List[Dict[str, Any]], key: str, value: str
) -> List[Tuple[int, Dict[str, Any]]]:
    """
    Searches through the `request_json` list to find a
    dictionary, that contains the requested key-value pair.

    :param request_json: A list of file dictionaries
    :param key: lookup key for the file dictionary
    :param value: lookup value for the file dictionary
    :return a list of tuples
        (index - the found file dictionary's position in the `request_json`,
        the found file dictionary)
    """
    return [
        (idx, copy.copy(file_dict))
        for (idx, file_dict) in enumerate(request_json)
        if file_dict[key] == value
    ]


def setup_model(
    output_dir: str,
    training: Union[str, Directory, List[Union[str, Directory]]],
    deployment: Union[str, Directory, List[Union[str, Directory]]],
    onnx_model: Union[File, str],
    sample_inputs: Union[str, NumpyDirectory],
    sample_outputs: Union[
        List[Union[str, NumpyDirectory]], str, NumpyDirectory, None
    ] = None,
    sample_labels: Union[Directory, str, None] = None,
    sample_originals: Union[Directory, str, None] = None,
    logs: Union[Directory, str, None] = None,
    analysis: Union[File, str, None] = None,
    benchmarks: Union[File, str, None] = None,
    eval_results: Union[File, str, None] = None,
    model_card: Union[File, str, None] = None,
    recipes: Union[List[Union[str, File]], str, File, None] = None,
) -> None:
    """

    The function takes Files and Directories that are expected by the
    Model (some Files/Directories are mandatory, some are optional),
    and then creates a new directory where the files are being copied to.
    The format of the new directory adheres to the structure expected by the
    `Model` class factory methods.

    Note: Some of the "loose" files/directories that would then be copied


    :params output_dir: path to the target directory
    :params training: pointer (path or File) to the training directory
        (can also pass an "unstructured" list containing a mix of paths/Files)
    :params deployment: pointer (path or File) to the deployment directory
        (can also pass an "unstructured" list containing a mix of paths/Files)
    :params onnx_model: pointer (path or File) to the model.onnx file
    :params sample_inputs: pointer (path or File) to the sample_inputs directory
    :params sample_outputs: pointer (path or File) to the sample_outputs directory
            (also supports list of paths or Files)
    :params sample_labels: pointer (path or File) to the sample_labels directory
    :params sample_originals: pointer (path or File) to the sample_originals directory
    :params logs: pointer (path or File) to the logs directory
        (can also pass an "unstructured" list containing a mix of paths/Files)
    :params analysis: pointer (path or File) to the analysis.yaml file
    :params benchmarks: pointer (path or File) to the benchmarks.yaml file
    :params eval_results: pointer (path or File) to the eval.yaml file
    :params model_card: pointer (path or File) to the model.md file
    :params recipes: pointer (path or File) to the recipe.yaml file
            (also supports list of paths or Files)
    """
    # create new directory
    if os.path.exists(output_dir):
        shutil.rmtree(output_dir)
    os.makedirs(output_dir)

    # fetch the function arguments as a dictionary
    files_dict = copy.deepcopy(locals())
    del files_dict["output_dir"]

    # iterate over the arguments (files)
    for name, file in files_dict.items():
        if file is None:
            logging.debug(f"File {name} not provided. It will be omitted.")
        else:
            if isinstance(file, str):
                # if file is a string, convert it to
                # File/Directory class object
                file = _create_file_from_path(file)
            elif isinstance(file, list):
                # if file is a list, we need to call
                # _create_file_from_path on every object
                # that is a path (string)
                for idx, _file in enumerate(file):
                    if isinstance(_file, str):
                        file[idx] = _create_file_from_path(_file)
                    elif isinstance(_file, File):
                        continue
                    else:
                        raise ValueError(
                            "Expected `file` to be either a string (path) "
                            "or a File/Directory class object. "
                            f"However, it's type is {type(file)}."
                        )
            # otherwise, the file is File/Directory class object
            # and can be directly copied over

            _copy_file_contents(output_dir, file, name)


def _create_file_from_path(
    path: str,
) -> Union[File, Directory]:
    # create a File or Directory given a path
    file = File(name=os.path.basename(path), path=path)
    if os.path.isdir(path):
        directory = Directory.from_file(file=file)
        return directory
    else:
        return file


def _copy_file_contents(
    output_dir: str,
    file: Union[File, Directory],
    name: Optional[str] = None,
) -> None:
    # optional argument `name` only used to make sure
    # that the names of the saved folders are consistent
    if name in ["training", "deployment", "logs"]:
        # for the `unstructured` directories (can contain
        # different files depending on the integration/circumstances
        if isinstance(file, list):
            # files passed as an unstructured list of files
            for _file in file:
                Path(os.path.join(output_dir, name)).mkdir(parents=True, exist_ok=True)
                copy_path = os.path.join(output_dir, name, _file.name)
                copy_func = (
                    shutil.copytree if isinstance(_file, Directory) else shutil.copyfile
                )
                _copy_and_overwrite(_file.path, copy_path, copy_func)
        else:
            # files passed as a Directory class instance
            copy_path = os.path.join(output_dir, name)
            _copy_and_overwrite(file.path, copy_path, shutil.copytree)
    else:
        # for the structured directories/files
        if isinstance(file, list):
            for _file in file:
                copy_path = os.path.join(output_dir, os.path.basename(_file.path))
                _copy_and_overwrite(_file.path, copy_path, shutil.copyfile)
        elif isinstance(file, Directory):
            copy_path = os.path.join(output_dir, os.path.basename(file.path))
            _copy_and_overwrite(file.path, copy_path, shutil.copytree)
        else:
            # if not Directory then File class object
            copy_path = os.path.join(output_dir, os.path.basename(file.path))
            _copy_and_overwrite(file.path, copy_path, shutil.copyfile)


def _copy_and_overwrite(from_path, to_path, func):
    if os.path.exists(to_path):
        shutil.rmtree(to_path)
    func(from_path, to_path)


def include_file_download_url(files: List[Dict]):
    for file in files:
        file["url"] = get_file_download_url(
            model_id=file["model_id"], file_name=file["display_name"]
        )


def get_model_metadata_from_stub(stub: str) -> Dict[str, str]:
    """Return a dictionary of the model metadata from stub"""

    matches = re.match(STUB_V1_REGEX_EXPR, stub) or re.match(STUB_V2_REGEX_EXPR, stub)
    if not matches:
        return {}

    if "source_dataset" in matches.groupdict():
        return {"repo_name": stub}

    if "dataset" in matches.groupdict():
        return {
            "domain": matches.group("domain"),
            "sub_domain": matches.group("sub_domain"),
            "architecture": matches.group("architecture"),
            "sub_architecture": matches.group("sub_architecture"),
            "framework": matches.group("framework"),
            "repo": matches.group("repo"),
            "dataset": matches.group("dataset"),
            "sparse_tag": matches.group("sparse_tag"),
        }

    return {}


def is_stub(candidate: str) -> bool:
    return bool(
        re.match(STUB_V1_REGEX_EXPR, candidate)
        or re.match(STUB_V2_REGEX_EXPR, candidate)
    )


def get_file_download_url(
    model_id: str,
    file_name: str,
    base_url: str = BASE_API_URL,
):
    """Url to download a file"""
    download_url = f"{base_url}/v2/models/{model_id}/files/{file_name}"

    # important, do not remove
    if convert_to_bool(os.getenv("SPARSEZOO_TEST_MODE")):
        download_url += "?increment_download=False"

    return download_url<|MERGE_RESOLUTION|>--- conflicted
+++ resolved
@@ -109,13 +109,9 @@
 def load_files_from_stub(
     stub: str,
     valid_params: Optional[List[str]] = None,
-<<<<<<< HEAD
-) -> Dict[str, Any]:
-=======
 ) -> Optional[
     Tuple[List[Dict[str, Any]], str, Dict[str, str], Dict[str, List[ModelResult]], int]
 ]:
->>>>>>> 6531f366
     """
     :param stub: the SparseZoo stub path to the model (optionally
         may include string arguments)
