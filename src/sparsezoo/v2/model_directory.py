# Copyright (c) 2021 - present / Neuralmagic, Inc. All Rights Reserved.
#
# Licensed under the Apache License, Version 2.0 (the "License");
# you may not use this file except in compliance with the License.
# You may obtain a copy of the License at
#
#    http://www.apache.org/licenses/LICENSE-2.0
#
# Unless required by applicable law or agreed to in writing,
# software distributed under the License is distributed on an "AS IS" BASIS,
# WITHOUT WARRANTIES OR CONDITIONS OF ANY KIND, either express or implied.
# See the License for the specific language governing permissions and
# limitations under the License.

import glob
import logging
import os
import re
import typing
from collections import OrderedDict
from typing import Any, Dict, List, Optional, Tuple, Union

import numpy as np
import onnx

import onnxruntime as ort
from sparsezoo.utils.numpy import save_numpy
from sparsezoo.v2.directory import Directory
from sparsezoo.v2.file import File
from sparsezoo.v2.model_objects import FrameworkFiles, NumpyDirectory, SampleOriginals
from sparsezoo.v2.integration_validator import IntegrationValidator


__all__ = ["ModelDirectory"]

ENGINES = ["onnxruntime", "deepsparse", "torch", "keras", "tensorflow_v1"]


def file_dictionary(**kwargs):
    return kwargs


class InferenceRunner:
    """
    Helper class for running inference
    given `sample_inputs`, `sample_outputs` and the onnx model.

    :params sample_inputs: File object containing sample inputs to the inference engine
    :params sample_outputs: File object containing sample outputs the inference engine
    :params onnx_model: File object holding the onnx model
    """

    def __init__(
        self,
        sample_inputs: NumpyDirectory,
        sample_outputs: NumpyDirectory,
        onnx_file: File,
    ):
        self.sample_inputs = sample_inputs
        self.sample_outputs = sample_outputs
        self.onnx_file = onnx_file

        self.engine_type_to_iterator = {
            "onnxruntime": self._run_with_onnx_runtime,
            "deepsparse": self._run_with_deepsparse,
        }

    def generate_outputs(
        self, engine_type: str, save_to_tar: bool
    ) -> Tuple[List[np.ndarray]]:
        """
        Chooses the appropriate engine type to load the onnx model
        Then, feeds the data (sample inputs)
        to generate model outputs (in the iterative fashion)

        :params engine_type: name of the inference engine
        :params save_to_tar: boolean flag; if True, the output generated
            by the engine from `sample_inputs` directory will be saved to
            the archive file `sample_outputs_{engine_type}.tar.gz
            (located in the same folder as `sample_inputs`).
            If False, the function will yield model outputs in the
            iterative fashion (one per input)
        :returns Sequentially return a tuple of list
            containing numpy arrays, representing the output
            from the inference engine
        """
        if engine_type not in ENGINES:
            raise ValueError(f"The argument `engine_type` must be one of {ENGINES}")

        iterator = self.engine_type_to_iterator[engine_type]

        # pre-compute the generator, to optionally to use it for
        # saving to tar
        outputs = (x for x in iterator())

        if save_to_tar:
            output_files = []

            path = os.path.join(
                os.path.dirname(self.sample_inputs.path),
                f"sample_outputs_{engine_type}",
            )
            if not os.path.exists(path):
                os.mkdir(path)

            for input, output in zip(self.sample_inputs.files, outputs):
                # if input's name is `inp-XXXX.npz`
                # output's name should be `out-XXXX.npz`
                name = input.name.replace("inp", "out")
                # we need to remove `.npz`, this is
                # required by save_numpy() function
                save_numpy(
                    array=output, export_dir=path, name="".join(name.split(".")[:-1])
                )
                output_files.append(File(name=name, path=os.path.join(path, name)))

            output_directory = NumpyDirectory(
                name=os.path.basename(path), path=path, files=output_files
            )
            output_directory.gzip()

        for output in outputs:
            yield output

    def validate_with_onnx_runtime(self) -> bool:
        """
        Validates that output from the engine matches the expected output

        :params engine_type: name of the inference engine
        :return boolean flag; if True, outputs match expected outputs. False otherwise
        """
        validation = []
        sample_outputs = self.sample_outputs["onnxruntime"]
        for target_output, output in zip(sample_outputs, self._run_with_onnx_runtime()):
            target_output = list(target_output.values())
            is_valid = [
                np.allclose(o1, o2.flatten(), atol=1e-5)
                for o1, o2 in zip(target_output, output)
            ]
            validation += is_valid
        return all(validation)

    def _run_with_deepsparse(self):
        try:
            import deepsparse  # noqa F401
        except ModuleNotFoundError as e:  # noqa F841
            pass

        from deepsparse import compile_model

        engine = compile_model(self.onnx_file.path, batch_size=1)

        for index, input_data in enumerate(self.sample_inputs):
            model_input = [np.expand_dims(x, 0) for x in input_data.values()]
            output = engine.run(model_input)
            yield output

    def _run_with_onnx_runtime(self):

        ort_sess = ort.InferenceSession(self.onnx_file.path)
        model = onnx.load(self.onnx_file.path)
        input_names = [inp.name for inp in model.graph.input]

        for index, input_data in enumerate(self.sample_inputs):
            model_input = OrderedDict(
                [
                    (k, np.expand_dims(v, 0))
                    for k, v in zip(input_names, input_data.values())
                ]
            )
            output = ort_sess.run(None, model_input)
            yield output


class ModelDirectory(Directory):
    """
    Object to represent SparseZoo Model Directory.

    The suggested way to create a class object is to use
    any of the two factory methods:

    - `from_zoo_api()` -> by using the output from the
        `src.sparsezoo.requests.download.download_model_get_request()` function.

    - `from_directory()` -> by using the path to the model directory on your machine.

    :param files: list of files, where every file
        is represented by a dictionary (note: not File object)
    :directory_path: if ModelDirectory created using method `from_directory()`,
        it points to the directory of the ModelDirectory. By default: None
    """

    def __init__(
        self,
        files: List[Dict[str, Any]],
        name: str,
        path: Optional[str] = None,
        url: Optional[str] = None,
    ):

        self.training: FrameworkFiles = self._directory_from_files(
            files,
            directory_class=FrameworkFiles,
            display_name="training",
        )
        self.sample_originals: SampleOriginals = self._directory_from_files(
            files,
            directory_class=SampleOriginals,
            display_name="sample_originals",
        )
        self.sample_inputs: NumpyDirectory = self._directory_from_files(
            files,
            directory_class=NumpyDirectory,
            display_name="sample_inputs",
        )
        self.sample_outputs: Dict[
            str, NumpyDirectory
        ] = self._sample_outputs_list_to_dict(
            self._directory_from_files(
                files,
                directory_class=NumpyDirectory,
                display_name="sample_outputs",
                allow_multiple_outputs=True,
            )
        )  # key by engine name.

        self.sample_labels: Directory = self._directory_from_files(
            files, directory_class=Directory, display_name="sample_labels"
        )

        self.onnx_folder: Directory = self._directory_from_files(
            files, display_name="onnx", regex=False
        )  # onnx folder

        self.logs: Directory = self._directory_from_files(
            files, display_name="logs", regex=False
        )  # logs folder

        self.onnx_model: File = self._file_from_files(
            files, display_name="model.onnx"
        )  # model.onnx

        self.analysis: File = self._file_from_files(
            files, display_name="analysis.yaml"
        )  # analysis.yaml
        self.benchmarks: File = self._file_from_files(
            files, display_name="benchmarks.yaml"
        )  # benchmarks.yaml
        self.eval_results: File = self._file_from_files(
            files, display_name="eval.yaml"
        )  # eval.yaml
        self.model_card: File = self._file_from_files(
            files, display_name="model.md"
        )  # model.md
        self.recipes: List[File] = self._file_from_files(
            files, display_name="recipe(.*).md", regex=True
        )  # recipe{_tag}.md

        self.sample_inputs.files.sort(key=lambda x: x.name)
        [
            sample_outputs.files.sort(key=lambda x: x.name)
            for sample_outputs in self.sample_outputs.values()
        ]

        files = [
            self.training,
            self.sample_originals,
            self.sample_inputs,
            self.sample_outputs,
            self.sample_labels,
            self.onnx_folder,
            self.logs,
            self.onnx_model,
            self.analysis,
            self.benchmarks,
            self.eval_results,
            self.model_card,
            self.recipes,
        ]

        self.inference_runner = InferenceRunner(
            sample_inputs=self.sample_inputs,
            sample_outputs=self.sample_outputs,
            onnx_file=self.onnx_model,
        )

        super().__init__(files=files, name=name, path=path, url=url)
        self.integration_validator = IntegrationValidator(model_directory=self)

    @classmethod
    def from_zoo_api(cls, request_json: List[Dict]) -> "ModelDirectory":
        """
        Factory method for creating ModelDirectory class object
        from the output of the NeuralMagic API.

        :param request_json: output of the NeuralMagic API; list of file dictionaries
        :return: ModelDirectory class object
        """
        files = request_json
        return ModelDirectory(files=files, name="model_directory")

    @classmethod
    def from_directory(cls, directory_path: str) -> "ModelDirectory":
        """
        Factory method for creating ModelDirectory class object
        from the local directory.

        :param directory_path: path to the local directory
        :return: ModelDirectory class object
        """
        files = []
        paths = glob.glob(os.path.join(directory_path, "*"))
        if not paths:
            raise ValueError(
                "The directory path is empty. "
                "Check whether the indicated directory exists."
            )
        for path in paths:
            display_name = os.path.basename(path)
            files.append(file_dictionary(display_name=display_name, path=path))

        return ModelDirectory(files=files, name="model_directory", path=directory_path)

    def generate_outputs(
        self, engine_type: str, save_to_tar: bool = False
    ) -> Union[List[np.ndarray], typing.OrderedDict[str, np.ndarray], None]:
        """
        Chooses the appropriate engine type to obtain inference outputs
        from the `InferenceRunner` class object. The function yields model
        outputs sequentially (in the iterative fashion)

        :params engine_type: name of the inference engine
        :params save_to_tar: boolean flag; if True, the output generated
            by the `inference_runner` will be additionally saved to
            the archive file `sample_outputs_{engine_type}.tar.gz
            (located in the `self.path` directory).
        :returns returns a data structure
            containing numpy arrays, representing the output
            from the inference engine
        """

        for output in self.inference_runner.generate_outputs(
            engine_type=engine_type, save_to_tar=save_to_tar
        ):
            yield output

    def download(self, directory_path: str, override: bool = False) -> bool:
        """
        Attempt to download the files given the `url` attribute
        of the files inside the ModelDirectory.

        :param directory_path: directory to download files to
        :param override: if True, the method can override old `directory_path`
        :return: boolean flag; was download successful or not.
        """
        if self.path is not None and not override:
            raise ValueError(
                "ModelDirectory class object was either created "
                "using 'from_directory` factory method or "
                "`download()` method already invoked."
                "Set `override` = True to override."
            )
        else:
            downloads = []
            for file in self.files:
                downloads.append(self._download(file, directory_path))

        return all(downloads)

    def validate(self) -> bool:
        """
        Validate the ModelDirectory class object:
        1. Validate that the sample inputs and outputs work with ONNX Runtime
        2. Validate all the folders

        return: a boolean flag; if True, the validation has been successful
        """

<<<<<<< HEAD
        self.integration_validator.validate()
        return True
=======
        if not self.inference_runner.validate_with_onnx_runtime():
            logging.warning(
                "Failed to validate the compatibility of "
                "`sample_inputs` files with the `model.onnx` model."
            )
            return False

        # TODO: This is a hack for now,
        #  some files cannot be validated
        #  using dummy inputs (see respective tests)
        SKIP_ATTRIBUTES = ["training"]

        if self.path is None:
            raise ValueError(
                "Cannot validate the ModelDirectory. "
                "If created using method `from_directory`, "
                "please make sure that the `directory_path` is correct. "
                "If created using method `from_zoo_api`, "
                "call `download()` method prior to `validate()`"
            )

        validations = {}
        for file in self.files:
            if isinstance(file, File):
                # TODO: Continuing with the hack
                if file.name in SKIP_ATTRIBUTES:
                    validations[file.name] = True
                else:
                    validations[file.name] = file.validate()
            elif isinstance(file, list):
                for _file in file:
                    validations[_file.name] = _file.validate()
            elif isinstance(file, dict):
                pass

        return all(validations.values())
>>>>>>> 8f8717fb

    def analyze(self):
        # TODO: This will be the onboarding task for Kyle
        pass

    def _get_directory(
        self,
        file: Dict[str, Any],
        directory_class: Directory,
        display_name: Optional[str] = None,
        regex: Optional[bool] = False,
    ) -> Union[Directory, None]:
        # Takes a file dictionary and returns a Directory() object, if successful.
        # Optionally, can do:
        #   string matching (if `display_name` not None)
        #   regex (if `display_name` not None and `regex`)
        #   file validation (if file's path is not None)

        match = True
        if display_name:
            if regex:
                pattern = re.compile(display_name)
                match = re.search(pattern, file["display_name"])

            else:
                match = display_name == file["display_name"]

        if not match:
            logging.warning(
                "Could not find a directory with "
                f"display_name / regex_pattern: {display_name}"
            )
            return None

        name, path, url = file.get("display_name"), file.get("path"), file.get("url")

        # directory is a tar file
        if self._is_file_tar(file):
            directory = directory_class(files=[], name=name, path=path, url=url)
            return directory

        # directory is folder
        else:
            # is directory using the 'contents' key.
            # this is a placeholder for the nested files that
            # the directory contains
            if file.get("contents"):
                files_within = file["contents"]

            # is directory locally on the machine
            else:
                paths_within = glob.glob(os.path.join(path, "*"))
                files_within = (
                    file_dictionary(display_name=os.path.basename(path), path=path)
                    for path in paths_within
                )

            files = [self._get_file(file=file) for file in files_within]
            directory = directory_class(files=files, name=name, path=path, url=url)
            return directory

    @staticmethod
    def _get_file(
        file: Dict[str, Any],
        display_name: Optional[str] = None,
        regex: Optional[bool] = False,
    ) -> Union[File, None]:
        # Takes a file dictionary and returns a File() object, if successful.
        # Optionally, can do:
        #   string matching (if `display_name` not None)
        #   regex (if `display_name` not None and `regex`)
        #   file validation (if file's path is not None)

        match = True
        if display_name:
            if regex:
                pattern = re.compile(display_name)
                match = re.search(pattern, file["display_name"])
            else:

                match = display_name == file["display_name"]

        if not match:
            logging.warning(
                "Could not find a file with "
                f"display_name / regex_pattern: {display_name}"
            )
            return None
        else:
            file = File.from_dict(file)

            return file

    def _file_from_files(
        self,
        files: List[Dict[str, Any]],
        display_name: Optional[str] = None,
        regex: Optional[bool] = False,
    ) -> Union[File, List[File]]:
        # Parses a list of file dictionaries and returns
        # a File() object or a list of File() objects, if successful,
        # otherwise None.
        files_found = []
        for file in files:
            file = self._get_file(file=file, display_name=display_name, regex=regex)
            if file is not None:
                files_found.append(file)

        if not files_found:
            return None
        if len(files_found) == 1:
            return files_found[0]
        else:
            return files_found

    def _directory_from_files(
        self,
        files: List[Dict[str, Any]],
        directory_class: Union[
            Directory, NumpyDirectory, FrameworkFiles, SampleOriginals
        ] = Directory,
        display_name: Optional[str] = None,
        regex: Optional[bool] = True,
        allow_multiple_outputs: Optional[bool] = False,
    ) -> Union[Directory, None]:
        # Takes a list of file dictionaries and returns
        # a Directory() object, if successful,
        # otherwise None.
        directories_found = []
        for file in files:
            directory = self._get_directory(
                file=file,
                directory_class=directory_class,
                display_name=display_name,
                regex=regex,
            )
            if directory is not None:
                directories_found.append(directory)

        if not directories_found:
            return None
        # For now, following the logic of this class,
        # it is prohibitive for find more than
        # one directory
        elif len(directories_found) != 1:
            if allow_multiple_outputs:
                return directories_found
            raise ValueError(
                f"Found more than one Directory for `display_name`: {display_name}."
            )
        else:
            return directories_found[0]

    def _download(
        self, file: Union[File, List[File], Dict[Any, File]], directory_path: str
    ) -> bool:

        # TODO: This is a hack for now,
        #  some files cannot be downloaded if
        #  ModelDirectory created .from_zoo_api()

        SKIP_ATTRIBUTES = [
            "framework-files",
            "analysis.yaml",
            "benchmarks.yaml",
            "eval.yaml",
            "recipe_foo.md",
            "recipe_bar.md",
            "sample-labels.tar.gz",
        ]
        if isinstance(file, File):
            # TODO: Continuing with the hack
            if file.name in SKIP_ATTRIBUTES:
                return True

            if file.url:
                file.download(destination_path=directory_path)
                return True
            else:
                logging.warning(
                    f"Failed to download file {file.name}. The url of the file is None."
                )
                return False

        elif isinstance(file, list):
            validations = (self._download(_file, directory_path) for _file in file)
            return all(validations)

        else:
            raise NotImplementedError()

    @staticmethod
    def _sample_outputs_list_to_dict(
        directories: List[NumpyDirectory],
    ) -> Dict[str, NumpyDirectory]:
        engine_to_numpydir_map = {}
        for directory in directories:
            engine_name = directory.name.split("_")[-1]
            if engine_name not in ENGINES:
                raise ValueError(
                    f"The name of the 'sample_outputs' directory should "
                    f"end with an engine name (one of the {ENGINES}). "
                    f"However, the name is {directory.name}."
                )
            engine_to_numpydir_map[engine_name] = directory
        return engine_to_numpydir_map

    @staticmethod
    def _is_file_tar(file):
        extension = file["display_name"].split(".")[-2:]
        return extension == ["tar", "gz"]<|MERGE_RESOLUTION|>--- conflicted
+++ resolved
@@ -271,6 +271,7 @@
             self.onnx_folder,
             self.logs,
             self.onnx_model,
+            self.onnx_models,
             self.analysis,
             self.benchmarks,
             self.eval_results,
@@ -376,47 +377,8 @@
         return: a boolean flag; if True, the validation has been successful
         """
 
-<<<<<<< HEAD
         self.integration_validator.validate()
         return True
-=======
-        if not self.inference_runner.validate_with_onnx_runtime():
-            logging.warning(
-                "Failed to validate the compatibility of "
-                "`sample_inputs` files with the `model.onnx` model."
-            )
-            return False
-
-        # TODO: This is a hack for now,
-        #  some files cannot be validated
-        #  using dummy inputs (see respective tests)
-        SKIP_ATTRIBUTES = ["training"]
-
-        if self.path is None:
-            raise ValueError(
-                "Cannot validate the ModelDirectory. "
-                "If created using method `from_directory`, "
-                "please make sure that the `directory_path` is correct. "
-                "If created using method `from_zoo_api`, "
-                "call `download()` method prior to `validate()`"
-            )
-
-        validations = {}
-        for file in self.files:
-            if isinstance(file, File):
-                # TODO: Continuing with the hack
-                if file.name in SKIP_ATTRIBUTES:
-                    validations[file.name] = True
-                else:
-                    validations[file.name] = file.validate()
-            elif isinstance(file, list):
-                for _file in file:
-                    validations[_file.name] = _file.validate()
-            elif isinstance(file, dict):
-                pass
-
-        return all(validations.values())
->>>>>>> 8f8717fb
 
     def analyze(self):
         # TODO: This will be the onboarding task for Kyle
