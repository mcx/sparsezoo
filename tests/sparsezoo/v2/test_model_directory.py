--- conflicted
+++ resolved
@@ -129,15 +129,10 @@
             os.remove(tar_file_expected_path)
 
         for output_expected, output in zip(
-<<<<<<< HEAD
             model_directory.sample_outputs["onnxruntime"],
-            model_directory.generate_outputs(engine_type="onnxruntime"),
-=======
-            model_directory.sample_outputs,
             model_directory.generate_outputs(
                 engine_type="onnxruntime", save_to_tar=True
             ),
->>>>>>> 21ed1629
         ):
             output_expected = list(output_expected.values())
             for o1, o2 in zip(output_expected, output):
@@ -157,15 +152,10 @@
             os.remove(tar_file_expected_path)
 
         for output_expected, output in zip(
-<<<<<<< HEAD
-            model_directory.sample_outputs["deepsparse"],
-            model_directory.generate_outputs(engine_type="deepsparse"),
-=======
             model_directory.sample_outputs,
             model_directory.generate_outputs(
                 engine_type="deepsparse", save_to_tar=True
             ),
->>>>>>> 21ed1629
         ):
             output_expected = list(output_expected.values())
             for o1, o2 in zip(output_expected, output):
